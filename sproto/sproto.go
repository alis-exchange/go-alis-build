--- conflicted
+++ resolved
@@ -504,12 +504,6 @@
 The method returns a slice of maps where each map represents a row. The maps contain column names and their respective values.
 The second return value is the next page token which can be used to get the next page of results.
 */
-<<<<<<< HEAD
-func (s *Sproto) QueryProtos(ctx context.Context, tableName string, columnNames []string, messages []proto.Message, filter *spanner.Statement, opts *ReadOptions) (map[string][]proto.Message, int64, error) {
-	// Ensure length of column names matches the length of messages
-	if len(columnNames) != len(messages) {
-		return nil, 0, fmt.Errorf("column names length does not match the messages length")
-=======
 func (s *Client) QueryProtos(ctx context.Context, tableName string, columnNames []string, messages []proto.Message, filter *spanner.Statement, opts *ReadOptions) ([]map[string]proto.Message, string, error) {
 	// Ensure length of column names matches the length of messages
 	if len(columnNames) != len(messages) {
@@ -517,7 +511,6 @@
 			err:    fmt.Errorf("column names length does not match the messages length"),
 			fields: []string{"columnNames", "messages"},
 		}
->>>>>>> 1923de16
 	}
 
 	// Construct the query
@@ -587,32 +580,20 @@
 			break
 		}
 		if err != nil {
-<<<<<<< HEAD
-			return nil, 0, err
-=======
 			return nil, "", err
->>>>>>> 1923de16
 		}
 
 		rowMap := make(map[string]proto.Message)
 		for i, columnName := range row.ColumnNames() {
 			var dataBytes []byte
 			if err := row.Column(i, &dataBytes); err != nil {
-<<<<<<< HEAD
-				return nil, 0, err
-=======
 				return nil, "", err
->>>>>>> 1923de16
 			}
 
 			// Unmarshal the bytes into the provided proto message
 			newMessage := newEmptyMessage(columnToMessage[columnName])
 			if err := proto.Unmarshal(dataBytes, newMessage); err != nil {
-<<<<<<< HEAD
-				return nil, 0, err
-=======
 				return nil, "", err
->>>>>>> 1923de16
 			}
 
 			rowMap[columnName] = newMessage
@@ -621,11 +602,6 @@
 		res = append(res, rowMap)
 	}
 
-<<<<<<< HEAD
-	rowCount := it.RowCount
-
-	return res, rowCount, nil
-=======
 	countQuery := fmt.Sprintf("SELECT COUNT(*) FROM %s", tableName)
 	countQueryParams := map[string]interface{}{}
 	// Add filtering condition if provided
@@ -666,7 +642,6 @@
 	}
 
 	return res, nextPageToken, nil
->>>>>>> 1923de16
 }
 
 /*
